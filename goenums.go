--- conflicted
+++ resolved
@@ -37,10 +37,7 @@
 	"os/signal"
 	"path/filepath"
 	"syscall"
-<<<<<<< HEAD
 	"text/template"
-=======
->>>>>>> 28e847d2
 
 	"github.com/zarldev/goenums/enum"
 
@@ -53,16 +50,6 @@
 	"github.com/zarldev/goenums/strings"
 )
 
-<<<<<<< HEAD
-=======
-// asciiArt is the goenums logo
-const asciiArt = `   ____ _____  ___  ____  __  ______ ___  _____
-  / __ '/ __ \/ _ \/ __ \/ / / / __ '__ \/ ___/
- / /_/ / /_/ /  __/ / / / /_/ / / / / / (__  ) 
- \__, /\____/\___/_/ /_/\__,_/_/ /_/ /_/____/  
-/____/ `
-
->>>>>>> 28e847d2
 // Define flag groups
 type flags struct {
 	help, version, failfast, legacy, insensitive, verbose bool
@@ -96,7 +83,6 @@
 	return f, flag.Args()
 }
 
-<<<<<<< HEAD
 const (
 	logoTemplateBody = `
    ____ _____  ___  ____  __  ______ ___  _____
@@ -153,12 +139,6 @@
 	ctx, cancel := context.WithCancel(context.Background())
 	defer cancel()
 	logging.Configure(false)
-=======
-func main() {
-	ctx, cancel := context.WithCancel(context.Background())
-	defer cancel()
-
->>>>>>> 28e847d2
 	// Setup signal handling for graceful shutdown
 	c := make(chan os.Signal, 1)
 	signal.Notify(c, os.Interrupt, syscall.SIGTERM)
@@ -166,15 +146,8 @@
 		<-c
 		cancel()
 	}()
-<<<<<<< HEAD
 	config, err := configuration(ctx)
 	if err != nil {
-=======
-	f, args := parseFlags()
-
-	if f.help {
-		printHelp()
->>>>>>> 28e847d2
 		return
 	}
 	logging.Configure(config.Verbose)
@@ -257,141 +230,29 @@
 func configuration(ctx context.Context) (config.Configuration, error) {
 	f, args := parseFlags()
 
-<<<<<<< HEAD
 	if f.help {
 		printHelp()
 		return config.Configuration{}, ErrComplete
 	}
 
-=======
->>>>>>> 28e847d2
 	if f.version {
 		printVersion()
 		return config.Configuration{}, ErrComplete
 	}
 
 	if len(args) < 1 {
-<<<<<<< HEAD
 		slog.Default().ErrorContext(ctx, "you must specify at least one input file")
 		return config.Configuration{}, ErrComplete
 	}
 
-=======
-		slog.Error("you must provide a filename")
-		os.Exit(1)
-	}
-
-	// Process file input - now supports comma-separated lists
->>>>>>> 28e847d2
 	filenames := args
 
 	// Validate that all files exist
 	for _, filename := range filenames {
 		if _, err := os.Stat(filename); os.IsNotExist(err) {
-<<<<<<< HEAD
 			slog.Default().ErrorContext(ctx, "input file does not exist", slog.String("filename", filename))
 			return config.Configuration{}, fmt.Errorf("input file does not exist %s", filename)
 		}
-=======
-			slog.Error("input file does not exist", slog.String("filename", filename))
-			os.Exit(1)
-		}
-	}
-
-	// Validate that all files exist
-	for _, filename := range filenames {
-		filename = strings.TrimSpace(filename)
-		if filename == "" {
-			continue
-		}
-
-		if _, err := os.Stat(filename); os.IsNotExist(err) {
-			slog.Error("input file does not exist", slog.String("filename", filename))
-			os.Exit(1)
-		}
-	}
-
-	config := config.Configuration{
-		Failfast:     f.failfast,
-		Insensitive:  f.insensitive,
-		Legacy:       f.legacy,
-		Verbose:      f.verbose,
-		OutputFormat: f.output,
-	}
-
-	logging.Configure(config.Verbose)
-
-	slog.Info(asciiArt)
-	slog.Info(fmt.Sprintf("\t\tversion: %s", version.CURRENT))
-	slog.Debug("starting generation...")
-	slog.Debug("config settings",
-		slog.Int("file_count", len(filenames)),
-		slog.String("files", buildFileList(filenames)),
-		slog.String("output", config.OutputFormat),
-		slog.Bool("failfast", config.Failfast),
-		slog.Bool("legacy", config.Legacy),
-		slog.Bool("insensitive", config.Insensitive),
-		slog.Bool("verbose", config.Verbose))
-
-	for _, filename := range filenames {
-		filename = strings.TrimSpace(filename)
-		if filename == "" {
-			continue
-		}
-		slog.Info("processing file", slog.String("filename", filename))
-		var (
-			parser enum.Parser
-			writer enum.Writer
-		)
-
-		inExt := filepath.Ext(filename)
-		switch inExt {
-		case ".go":
-			slog.Debug("initializing go parser")
-			parser = gofile.NewParser(
-				gofile.WithParserConfig(config),
-				gofile.WithSource(source.FromFile(filename)))
-		default:
-			slog.Error("only .go files are supported")
-			return
-		}
-
-		switch config.OutputFormat {
-		case "", "go":
-			slog.Debug("initializing gofile writer")
-			writer = gofile.NewWriter(gofile.WithWriterConfig(config))
-		default:
-			slog.Error("only outputting to go files is supported")
-			return
-		}
-
-		slog.Debug("initializing generator")
-		gen := generator.New(
-			generator.WithConfig(config),
-			generator.WithParser(parser),
-			generator.WithWriter(writer))
-		slog.Info("starting parsing and generation")
-		if err := gen.ParseAndWrite(ctx); err != nil {
-			if errors.Is(err, generator.ErrFailedToParse) {
-				slog.Error("unable to parse file", slog.String("filename", filename))
-				slog.Error("please ensure that the file is a valid input file")
-				slog.Error("for the selected parser")
-			}
-			if errors.Is(err, generator.ErrNoEnumsFound) {
-				slog.Error("no enums found in file", slog.String("filename", filename))
-				slog.Error("please ensure that the file contains enum definitions")
-			}
-			if errors.Is(err, generator.ErrGeneratorFailedToGenerate) {
-				slog.Error("could not generate output")
-				slog.Error("please ensure that the output destination is writable")
-				slog.Error("and that input enums contain only valid characters")
-			}
-			slog.Error("could not generate enums", slog.String("error", err.Error()))
-			slog.Error("exiting")
-			os.Exit(1)
-		}
-		slog.Info("successfully generated enums")
->>>>>>> 28e847d2
 	}
 
 	for _, filename := range filenames {
@@ -420,36 +281,11 @@
 // printHelp displays usage instructions and command-line options
 func printHelp() {
 	logo()
-<<<<<<< HEAD
 	slog.Default().Info("Usage: goenums [options] file.go[,file2.go,...]")
 	slog.Default().Info("Options:")
 	flag.PrintDefaults()
 }
 
-=======
-	fmt.Println("Usage: goenums [options] file.go[,file2.go,...]")
-	fmt.Println("Options:")
-	flag.PrintDefaults()
-}
-
-// printVersion displays the current version of the goenums tool.
-func printVersion() {
-	logo()
-	fmt.Printf("\t\tversion: %s\n", version.CURRENT)
-	if version.BUILD != "" {
-		fmt.Printf("\t\tbuild: %s\n", version.BUILD)
-	}
-	if version.COMMIT != "" {
-		fmt.Printf("\t\tcommit: %s\n", version.COMMIT)
-	}
-}
-
-// logo displays the ASCII art logo for the goenums tool.
-func logo() {
-	fmt.Println(asciiArt)
-}
-
->>>>>>> 28e847d2
 func buildFileList(filenames []string) string {
 	if len(filenames) == 0 {
 		return ""
@@ -461,4 +297,17 @@
 		builder.WriteString(filename)
 	}
 	return builder.String()
+}
+
+func buildFileList(filenames []string) string {
+	if len(filenames) == 0 {
+		return ""
+	}
+	var builder strings.EnumBuilder
+	builder.WriteString(filenames[0])
+	for _, filename := range filenames[1:] {
+		builder.WriteString(", ")
+		builder.WriteString(filename)
+	}
+	return builder.String()
 }